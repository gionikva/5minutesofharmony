# Welcome to React Router!

A modern, production-ready template for building full-stack React applications using React Router.

[![Open in StackBlitz](https://developer.stackblitz.com/img/open_in_stackblitz.svg)](https://stackblitz.com/github/remix-run/react-router-templates/tree/main/default)

## Features

- 🚀 Server-side rendering
- ⚡️ Hot Module Replacement (HMR)
- 📦 Asset bundling and optimization
- 🔄 Data loading and mutations
- 🔒 TypeScript by default
- 🎉 TailwindCSS for styling
- 📖 [React Router docs](https://reactrouter.com/)

## Getting Started

### Installation

Install the dependencies:

```bash
npm install
```

### Development

Start the development server with HMR:

```bash
npm run dev
```

Your application will be available at `http://localhost:5173`.

## Building for Production

Create a production build:

```bash
npm run build
```

## Deployment

### Docker Deployment

To build and run using Docker:

```bash
docker build -t my-app .

<<<<<<< HEAD
To learn React, check out the [React documentation](https://reactjs.org/).

## Auth demo (CSRF + session example)

There's a small demo React component at `src/AuthDemo.tsx` that shows how to:

- Bootstrap CSRF (GET `/api/auth/csrf/`)
- Login (POST `/api/auth/login/` which sets a session cookie)
- Call a protected POST `/api/auth/use_action/` and GET `/api/auth/users/` using the session

To use it, import and render the component in `src/App.tsx`:

```tsx
import React from 'react';
import AuthDemo from './AuthDemo';

function App() {
	return (
		<div>
			<AuthDemo />
		</div>
	);
}

export default App;
```

When running the React dev server, make sure your backend is running at `http://127.0.0.1:8000` or update the `apiBase` in the component.
=======
# Run the container
docker run -p 3000:3000 my-app
```

The containerized application can be deployed to any platform that supports Docker, including:

- AWS ECS
- Google Cloud Run
- Azure Container Apps
- Digital Ocean App Platform
- Fly.io
- Railway

### DIY Deployment

If you're familiar with deploying Node applications, the built-in app server is production-ready.

Make sure to deploy the output of `npm run build`

```
├── package.json
├── package-lock.json (or pnpm-lock.yaml, or bun.lockb)
├── build/
│   ├── client/    # Static assets
│   └── server/    # Server-side code
```

## Styling

This template comes with [Tailwind CSS](https://tailwindcss.com/) already configured for a simple default starting experience. You can use whatever CSS framework you prefer.

---

Built with ❤️ using React Router.
>>>>>>> af083a02
<|MERGE_RESOLUTION|>--- conflicted
+++ resolved
@@ -51,36 +51,6 @@
 ```bash
 docker build -t my-app .
 
-<<<<<<< HEAD
-To learn React, check out the [React documentation](https://reactjs.org/).
-
-## Auth demo (CSRF + session example)
-
-There's a small demo React component at `src/AuthDemo.tsx` that shows how to:
-
-- Bootstrap CSRF (GET `/api/auth/csrf/`)
-- Login (POST `/api/auth/login/` which sets a session cookie)
-- Call a protected POST `/api/auth/use_action/` and GET `/api/auth/users/` using the session
-
-To use it, import and render the component in `src/App.tsx`:
-
-```tsx
-import React from 'react';
-import AuthDemo from './AuthDemo';
-
-function App() {
-	return (
-		<div>
-			<AuthDemo />
-		</div>
-	);
-}
-
-export default App;
-```
-
-When running the React dev server, make sure your backend is running at `http://127.0.0.1:8000` or update the `apiBase` in the component.
-=======
 # Run the container
 docker run -p 3000:3000 my-app
 ```
@@ -114,5 +84,4 @@
 
 ---
 
-Built with ❤️ using React Router.
->>>>>>> af083a02
+Built with ❤️ using React Router.